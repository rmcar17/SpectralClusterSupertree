--- conflicted
+++ resolved
@@ -13,11 +13,7 @@
   "Operating System :: OS Independent",
   "Programming Language :: Python :: 3.10",
 ]
-<<<<<<< HEAD
-dependencies = ["click", "scitrack", "numpy ==1.24.4", "cogent3 ==2024.2.5a1", "scikit-learn ==1.4.0"]
-=======
-dependencies = ["click", "scitrack", "numpy ==1.26.4", "cogent3 ==2023.9.22a1", "scikit-learn ==1.4.0"]
->>>>>>> d9385462
+dependencies = ["click", "scitrack", "numpy ==1.26.4", "cogent3 ==2024.2.5a1", "scikit-learn ==1.4.0"]
 keywords = [
   "supertree",
   "phylogeny",
